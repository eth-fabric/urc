// SPDX-License-Identifier: MIT OR Apache-2.0
pragma solidity >=0.8.0 <0.9.0;

import { BLS } from "./lib/BLS.sol";

interface ISlasher {
    /// @notice A Delegation message from a proposer's BLS key to a delegate's BLS and ECDSA key
    struct Delegation {
        /// The proposer's BLS public key
        BLS.G1Point proposer;
        /// The delegate's BLS public key for Constraints API
        BLS.G1Point delegate;
        /// The address of the delegate's ECDSA key for signing commitments
        address committer;
        /// The slot number the delegation is valid for
        uint64 slot;
        /// Arbitrary metadata reserved for future use
        bytes metadata;
    }

    /// @notice A delegation message signed by a proposer's BLS key
    struct SignedDelegation {
        /// The delegation message
        Delegation delegation;
        /// The signature of the delegation message
        BLS.G2Point signature;
    }

    /// @notice A Commitment message binding an opaque payload to a slasher contract
    struct Commitment {
        /// The type of commitment
        uint64 commitmentType;
        /// The payload of the commitment
        bytes payload;
        /// The address of the slasher contract
        address slasher;
    }

    /// @notice A commitment message signed by a delegate's ECDSA key
    struct SignedCommitment {
        /// The commitment message
        Commitment commitment;
        /// The signature of the commitment message
        bytes signature;
    }

    /// @notice Slash a proposer's BLS key for a given delegation
    /// @dev The URC will call this function to slash a registered operator if supplied with a valid commitment and evidence
    /// @param delegation The delegation message
    /// @param commitment The commitment message
    /// @param evidence Arbitrary evidence for the slashing
    /// @param challenger The address of the challenger
<<<<<<< HEAD
    /// @return slashAmountWei The amount of Wei slashed
=======
    /// @return slashAmountWei The amount of WEI slashed
>>>>>>> 68d50ed4
    function slash(
        Delegation calldata delegation,
        Commitment calldata commitment,
        bytes calldata evidence,
        address challenger
    ) external returns (uint256 slashAmountWei);

    /// @notice Slash an operator for a given commitment
    /// @dev The URC will call this function to slash a registered operator if supplied with a valid commitment and evidence. The assumption is that the operator has opted into the slasher protocol on-chain.
    /// @param commitment The commitment message
    /// @param evidence Arbitrary evidence for the slashing
    /// @param challenger The address of the challenger
<<<<<<< HEAD
    /// @return slashAmountWei The amount of Wei slashed
=======
    /// @return slashAmountWei The amount of WEI slashed
>>>>>>> 68d50ed4
    function slashFromOptIn(Commitment calldata commitment, bytes calldata evidence, address challenger)
        external
        returns (uint256 slashAmountWei);
}<|MERGE_RESOLUTION|>--- conflicted
+++ resolved
@@ -50,11 +50,9 @@
     /// @param commitment The commitment message
     /// @param evidence Arbitrary evidence for the slashing
     /// @param challenger The address of the challenger
-<<<<<<< HEAD
+
     /// @return slashAmountWei The amount of Wei slashed
-=======
-    /// @return slashAmountWei The amount of WEI slashed
->>>>>>> 68d50ed4
+
     function slash(
         Delegation calldata delegation,
         Commitment calldata commitment,
@@ -67,11 +65,9 @@
     /// @param commitment The commitment message
     /// @param evidence Arbitrary evidence for the slashing
     /// @param challenger The address of the challenger
-<<<<<<< HEAD
+
     /// @return slashAmountWei The amount of Wei slashed
-=======
-    /// @return slashAmountWei The amount of WEI slashed
->>>>>>> 68d50ed4
+
     function slashFromOptIn(Commitment calldata commitment, bytes calldata evidence, address challenger)
         external
         returns (uint256 slashAmountWei);
